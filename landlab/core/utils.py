--- conflicted
+++ resolved
@@ -497,18 +497,11 @@
         midpt : len-2 NumPy array of float (optional)
         (x, y) of point about which to sort. If not provided, mean of pts is
         used.
-<<<<<<< HEAD
-
-    Returns
-    -------
-    pts : N NumPy array of int
-=======
-        
+
         Returns
         -------
-        pts : Nx2 NumPy array of float
->>>>>>> 83905450
-        sorted (x,y) points
+        pts : N NumPy array of int
+            sorted (x,y) points
         
         Examples
         --------
@@ -530,7 +523,6 @@
     return sortorder
 
 
-<<<<<<< HEAD
 def anticlockwise_argsort_points_multiline(pts_x, pts_y, out=None):
     """Argort multi lines of points into CCW order around the geometric center.
 
@@ -577,7 +569,8 @@
     if out is not None:
         out[:] = out[np.ogrid[:nrows].reshape((nrows, 1)), sortorder]
     return sortorder
-=======
+
+
 def get_categories_from_grid_methods(grid_type):
     """
     Create a dict of category:[method_names] for a LL grid type.
@@ -668,7 +661,6 @@
                         cat_dict[cat] = [method_name, ]
 
     return cat_dict, grid_dict, FAILS
->>>>>>> 83905450
 
 
 if __name__ == '__main__':
