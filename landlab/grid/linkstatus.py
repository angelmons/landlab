--- conflicted
+++ resolved
@@ -7,10 +7,6 @@
     FIXED_GRADIENT_BOUNDARY,
     FIXED_VALUE_BOUNDARY,
 )
-<<<<<<< HEAD
-from ..utils.decorators import cache_result_in_object, make_return_array_immutable
-=======
->>>>>>> 2f9e4969
 
 # Define the link types
 
