--- conflicted
+++ resolved
@@ -473,17 +473,10 @@
         array([ 0,  1,  2,  3,  0,  1,  2,  3,  4,  5,  6,  7,  8,  5,  6,  7,
                 8,  9, 10, 11, 12, 13, 10, 11, 12, 13, 14, 15, 16, 17, 18])
         >>> rmg.node_at_link_head # doctest: +NORMALIZE_WHITESPACE
-<<<<<<< HEAD
-        array([ 5,  6,  7,  8,  9, 10, 11, 12, 13, 14, 15, 16, 17, 18, 19,  1,
-                2,  3,  4,  6,  7,  8,  9, 11, 12, 13, 14, 16, 17, 18, 19])
-        >>> rmg.face_at_link[20]
-        10
-=======
         array([ 1,  2,  3,  4,  5,  6,  7,  8,  9,  6,  7,  8,  9, 10, 11, 12,
                13, 14, 11, 12, 13, 14, 15, 16, 17, 18, 19, 16, 17, 18, 19])
-        >>> rmg.face_at_link(20)
+        >>> rmg.face_at_link[20]
         12
->>>>>>> dd8a41ba
         >>> rmg.active_links # doctest: +NORMALIZE_WHITESPACE
         array([ 5,  6,  7,  9, 10, 11, 12, 14, 15, 16, 18, 19, 20, 21, 23, 24,
                25])
@@ -597,6 +590,9 @@
         (self._node_at_link_tail,
          self._node_at_link_head) = sgrid.node_index_at_link_ends(self.shape)
 
+        self._status_at_link = np.full(squad_links.number_of_links(self.shape),
+                                       INACTIVE_LINK, dtype=int)
+
         # Sort them by midpoint coordinates
         self.sort_links_by_midpoint()
 
@@ -605,9 +601,6 @@
 
         # Flag indicating whether we have created diagonal links.
         self._diagonal_links_created = False
-
-        self._status_at_link = np.full(squad_links.number_of_links(self.shape),
-                                       INACTIVE_LINK, dtype=int)
 
         #   set up the list of active links
         self._reset_link_status_list()
@@ -1391,17 +1384,9 @@
         --------
         >>> from landlab import RasterModelGrid
         >>> mg = RasterModelGrid(4, 5)
-<<<<<<< HEAD
         >>> mg.link_at_face[0]
-        1
-
+        5
         >>> mg.link_at_face[(0, 4, 13), ]
-        array([ 1,  7, 23])
-=======
-        >>> mg.link_at_face(0)
-        array([5])
-
-        >>> mg.link_at_face([0, 4, 13])
         array([ 5, 10, 21])
 
         Notes
@@ -1427,7 +1412,6 @@
         6. So, to find the offset, we add the "basic" offset, NC, to the "full
            row" offset, 2*(face_ids//fpr), and the "mid-row" offset, 
            ((face_ids % fpr)>=(NC-2)).
->>>>>>> dd8a41ba
         """
         number_of_faces = squad_faces.number_of_faces(self.shape)
         face_ids = np.arange(number_of_faces)
@@ -1471,24 +1455,14 @@
 
         Examples
         --------
-<<<<<<< HEAD
-        >>> from landlab import RasterModelGrid
+        >>> from landlab import RasterModelGrid, BAD_INDEX_VALUE
         >>> rmg = RasterModelGrid((4, 5))
-        >>> rmg.face_at_link[2]
-        1
-        >>> rmg.face_at_link[(0, 1, 15, 19, 12, 26), ]
-        array([2147483647,          0, 2147483647,          9,          7,
-                       16])
-=======
-        >>> from landlab import RasterModelGrid, BAD_INDEX_VALUE
-        >>> rmg = RasterModelGrid(4, 5)
-        >>> rmg.face_at_link(5)
+        >>> rmg.face_at_link[5]
         0
-        >>> faces = rmg.face_at_link([0, 1, 15, 19, 12, 26])
+        >>> faces = rmg.face_at_link[(0, 1, 15, 19, 12, 26), ]
         >>> faces[faces == BAD_INDEX_VALUE] = -1
         >>> faces
         array([-1, -1,  8, 11,  6, -1])
->>>>>>> dd8a41ba
         """
         self._face_at_link = sgrid.face_at_link(self.shape)
         return self._face_at_link
