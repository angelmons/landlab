# -*- coding: utf-8 -*-
"""TaylorNonLinearDiffuser Component.

@author: R Glade
@author: K Barnhart
@author: G Tucker
"""

# Cubic hillslope flux component

import numpy as np

from landlab import Component, LinkStatus


class TaylorNonLinearDiffuser(Component):
    """Hillslope evolution using a Taylor Series expansion of the Andrews-
    Bucknam formulation of nonlinear hillslope flux derived following following
    Ganti et al., 2012. The flux is given as:

        qs = KS ( 1 + (S/Sc)**2 + (S / Sc)**4 + .. + (S / Sc)**2(n - 1) )

    where K is is the diffusivity, S is the slope, Sc is the critical slope, and
    n is the number of terms.

    The default behavior uses two terms to produce a flux law as described by
    Equation 6 of Ganti et al., (2012).

    Parameters
    ----------
    grid: ModelGrid
        Landlab ModelGrid object
    linear_diffusivity: float, optional
        Hillslope diffusivity, m**2/yr
        Default = 1.0
    slope_crit: float, optional
        Critical slope
        Default = 1.0
    nterms: int, optional
        number of terms in the Taylor expansion.
        Two terms (Default) gives the behavior
        described in Ganti et al. (2012).

    Examples
    --------
    >>> import numpy as np
    >>> import decimal
    >>> from landlab import RasterModelGrid
    >>> from landlab.plot.imshow import imshow_grid
    >>> mg = RasterModelGrid((3, 3))
    >>> z = mg.add_zeros("topographic__elevation", at="node")
    >>> initial_slope=1.0
    >>> leftmost_elev=1000.
    >>> z[:] = leftmost_elev
    >>> z[:] += (
    ...    (initial_slope * np.amax(mg.x_of_node)) -
    ...    (initial_slope * mg.x_of_node))
    >>> mg.set_closed_boundaries_at_grid_edges(False, True, False, True)
    >>> cubicflux = TaylorNonLinearDiffuser(mg, slope_crit=0.1)
    >>> cubicflux.run_one_step(1.)
    >>> np.allclose(
    ...     mg.at_node['topographic__elevation'],
    ...     np.array([ 1002.,  1001.,  1000.,  1002.,  1001.,  1000.,  1002.,  1001.,
    ...     1000.]))
    True

    The TaylorNonLinearDiffuser makes and moves soil at a rate proportional
    to slope, this means that there is a characteristic time scale for soil
    transport and an associated stability criteria for the timestep. The
    maximum characteristic time scale, Demax, is given as a function of the
    hillslope diffustivity, D, the maximum slope, Smax, and the critical slope
    Sc.

        Demax = D ( 1 + ( Smax / Sc )**2 ( Smax / Sc )**4 + .. + ( Smax / Sc )**( 2 * ( n - 1 )) )

    The maximum stable time step is given by

        dtmax = courant_factor * dx * dx / Demax

    Where the courant factor is a user defined scale (default is 0.2)

    The TaylorNonLinearDiffuser has a boolean flag that permits a user to be
    warned if timesteps are too large for the slopes in the model grid
    (if_unstable = 'warn') and a boolean flag that turns on dynamic
    timesteppping (dynamic_dt = False).

    >>> cubicflux = TaylorNonLinearDiffuser(mg, slope_crit=0.1, if_unstable='warn')
    >>> cubicflux.run_one_step(2.)
    Topographic slopes are high enough such that the Courant condition is
    exceeded AND you have not selected dynamic timestepping with
    dynamic_dt=True. This may lead to infinite and/or nan values for slope,
    elevation, and soil depth. Consider using a smaller time step or dynamic
    timestepping. The Courant condition recommends a timestep of  0.2 or
    smaller.

    Alternatively you can specify if_unstable='raise', and a Runtime Error will
    be raised if this condition is not met.

    Next, lets do an example with dynamic timestepping.

    >>> mg = RasterModelGrid((5, 5))
    >>> z = mg.add_zeros("topographic__elevation", at="node")

    We'll use a steep slope.

    >>> z += mg.node_x.copy()**2
    >>> cubicflux = TaylorNonLinearDiffuser(
    ...     mg,
    ...     if_unstable='warn',
    ...     dynamic_dt=False)

    Lets try to move the soil with a large timestep. Without dynamic time
    steps, this gives a warning that we've exceeded the dynamic timestep size
    and should use a smaller timestep. We could either use the smaller timestep,
    or specify that we want to use a dynamic timestep.

<<<<<<< HEAD
    >>> cubicflux.run_one_step(10., if_unstable='warn', dynamic_dt=False)
=======
    >>> cubicflux.run_one_step(10.)
>>>>>>> c2035953
    Topographic slopes are high enough such that the Courant condition is
    exceeded AND you have not selected dynamic timestepping with
    dynamic_dt=True. This may lead to infinite and/or nan values for slope,
    elevation, and soil depth. Consider using a smaller time step or dynamic
    timestepping. The Courant condition recommends a timestep of
    0.004 or smaller.

    Now, we'll re-build the grid and do the same example with dynamic
    timesteps.

    >>> mg = RasterModelGrid((5, 5))
    >>> z = mg.add_zeros("topographic__elevation", at="node")
    >>> z += mg.node_x.copy()**2
<<<<<<< HEAD
    >>> cubicflux = TaylorNonLinearDiffuser(mg)
    >>> cubicflux.run_one_step(10., if_unstable='warn', dynamic_dt=True)
=======
    >>> cubicflux = TaylorNonLinearDiffuser(
    ...     mg,
    ...     if_unstable='warn',
    ...     dynamic_dt=True)
    >>> cubicflux.run_one_step(10.)
>>>>>>> c2035953
    >>> np.any(np.isnan(z))
    False
    """

    _name = "TaylorNonLinearDiffuser"

    _info = {
        "soil__flux": {
            "dtype": float,
            "intent": "out",
            "optional": False,
            "units": "m^2/yr",
            "mapping": "link",
            "doc": "flux of soil in direction of link",
        },
        "topographic__elevation": {
            "dtype": float,
            "intent": "inout",
            "optional": False,
            "units": "m",
            "mapping": "node",
            "doc": "Land surface topographic elevation",
        },
        "topographic__slope": {
            "dtype": float,
            "intent": "out",
            "optional": False,
            "units": "m/m",
            "mapping": "link",
            "doc": "gradient of the ground surface",
        },
    }

    def __init__(
        self,
        grid,
        linear_diffusivity=1.0,
        slope_crit=1.0,
        nterms=2,
        dynamic_dt=False,
        if_unstable="pass",
        courant_factor=0.2,
    ):
        """Initialize the TaylorNonLinearDiffuser.

        Parameters
        ----------
        grid: ModelGrid
            Landlab ModelGrid object
        linear_diffusivity: float, optional
            Hillslope diffusivity, m**2/yr
            Default = 1.0
        slope_crit: float, optional
            Critical slope
            Default = 1.0
        nterms: int, optional. default = 2
            number of terms in the Taylor expansion.
            Two terms (Default) gives the behavior
            described in Ganti et al. (2012).
        dynamic_dt : boolean (optional, default is False)
            Keyword argument to turn on or off dynamic time-stepping.
        if_unstable : string (optional, default is "pass")
            Keyword argument to determine how potential instability due to
            slopes that are too high is handled. Options are "pass", "warn",
            and "raise".
        courant_factor : float (optional, default = 0.2)
            Factor to identify stable time-step duration when using dynamic
            timestepping.
        """
        super(TaylorNonLinearDiffuser, self).__init__(grid)

        # Store grid and parameters

        self._K = linear_diffusivity
        self._slope_crit = slope_crit
        self._nterms = nterms
        self._dynamic_dt = dynamic_dt
        self._courant_factor = courant_factor
        self._if_unstable = if_unstable

        # Create fields:

        # elevation
        self._elev = self._grid.at_node["topographic__elevation"]

        # slope gradient
        if "topographic__slope" in self._grid.at_link:
            self._slope = self._grid.at_link["topographic__slope"]
        else:
            self._slope = self._grid.add_zeros("topographic__slope", at="link")

        # soil flux
        if "soil__flux" in self._grid.at_link:
            self._flux = self._grid.at_link["soil__flux"]
        else:
            self._flux = self._grid.add_zeros("soil__flux", at="link")

    def soilflux(self, dt):
        """Calculate soil flux for a time period 'dt'.

        Parameters
        ----------
        dt: float (time)
            The imposed timestep.
<<<<<<< HEAD
        dynamic_dt : boolean (optional, default is False)
            Keyword argument to turn on or off dynamic time-stepping.
        if_unstable : string (optional, default is "pass")
            Keyword argument to determine how potential instability due to
            slopes that are too high is handled. Options are "pass", "warn",
            and "raise".
        courant_factor : float (optional, default = 0.2)
            Factor to identify stable time-step duration when using dynamic
            timestepping.
=======
>>>>>>> c2035953
        """
        # establish time left as all of dt
        time_left = dt

        # begin while loop for time left
        while time_left > 0.0:

            # Calculate gradients
            self._slope[:] = self._grid.calc_grad_at_link(self._elev)
            self._slope[self._grid.status_at_link == LinkStatus.INACTIVE] = 0.0

            # Test for time stepping courant condition
            courant_slope_term = 0.0
            courant_s_over_scrit = self._slope.max() / self._slope_crit
            for i in range(0, 2 * self._nterms, 2):
                courant_slope_term += courant_s_over_scrit ** i
                if np.any(np.isinf(courant_slope_term)):
                    message = (
                        "Soil flux term is infinite in Courant condition "
                        "calculation. This is likely due to "
                        "using too many terms in the Taylor expansion."
                    )
                    raise RuntimeError(message)
            # Calculate De Max
            De_max = self._K * (courant_slope_term)
            # Calculate longest stable timestep
            self._dt_max = self._courant_factor * (self._grid.dx ** 2) / De_max

            # Test for the Courant condition and print warning if user intended
            # for it to be printed.
            if (
                (self._dt_max < dt)
                and (not self._dynamic_dt)
                and (self._if_unstable != "pass")
            ):
                message = (
                    "Topographic slopes are high enough such that the "
                    "Courant condition is exceeded AND you have not "
                    "selected dynamic timestepping with dynamic_dt=True. "
                    "This may lead to infinite and/or nan values for "
                    "slope, elevation, and soil depth. Consider using a "
                    "smaller time step or dynamic timestepping. The "
                    "Courant condition recommends a timestep of "
                    "" + str(self._dt_max) + " or smaller."
                )
                if self._if_unstable == "raise":
                    raise RuntimeError(message)
                if self._if_unstable == "warn":
                    print(message)

            # if dynamic dt is selected, use it, otherwise, use the entire time
            if self._dynamic_dt:
                self._sub_dt = np.min([dt, self._dt_max])
                time_left -= self._sub_dt
            else:
                self._sub_dt = dt
                time_left = 0

            # Calculate flux
            slope_term = 0.0
            s_over_scrit = self._slope / self._slope_crit
            for i in range(0, 2 * self._nterms, 2):
                slope_term += s_over_scrit ** i
                if np.any(np.isinf(slope_term)):
                    message = (
                        "Soil flux term is infinite. This is likely due to "
                        "using too many terms in the Taylor expansion."
                    )
                    raise RuntimeError(message)

            self._flux[:] = -((self._K * self._slope) * (slope_term))

            # Calculate flux divergence
            dqdx = self._grid.calc_flux_div_at_node(self._flux)

            # Update topography
            self._elev[self._grid.core_nodes] -= (
                dqdx[self._grid.core_nodes] * self._sub_dt
            )

    def run_one_step(self, dt):
        """Advance cubic soil flux component by one time step of size dt.

        Parameters
        ----------
        dt: float (time)
            The imposed timestep.
        dynamic_dt : boolean (optional, default is False)
            Keyword argument to turn on or off dynamic time-stepping.
        if_unstable : string (optional, default is "pass")
            Keyword argument to determine how potential instability due to
            slopes that are too high is handled. Options are "pass", "warn",
            and "raise".
        courant_factor : float (optional, default = 0.2)
            Factor to identify stable time-step duration when using dynamic
            timestepping.
        """
        self.soilflux(dt)<|MERGE_RESOLUTION|>--- conflicted
+++ resolved
@@ -114,11 +114,7 @@
     and should use a smaller timestep. We could either use the smaller timestep,
     or specify that we want to use a dynamic timestep.
 
-<<<<<<< HEAD
-    >>> cubicflux.run_one_step(10., if_unstable='warn', dynamic_dt=False)
-=======
     >>> cubicflux.run_one_step(10.)
->>>>>>> c2035953
     Topographic slopes are high enough such that the Courant condition is
     exceeded AND you have not selected dynamic timestepping with
     dynamic_dt=True. This may lead to infinite and/or nan values for slope,
@@ -132,16 +128,11 @@
     >>> mg = RasterModelGrid((5, 5))
     >>> z = mg.add_zeros("topographic__elevation", at="node")
     >>> z += mg.node_x.copy()**2
-<<<<<<< HEAD
-    >>> cubicflux = TaylorNonLinearDiffuser(mg)
-    >>> cubicflux.run_one_step(10., if_unstable='warn', dynamic_dt=True)
-=======
     >>> cubicflux = TaylorNonLinearDiffuser(
     ...     mg,
     ...     if_unstable='warn',
     ...     dynamic_dt=True)
     >>> cubicflux.run_one_step(10.)
->>>>>>> c2035953
     >>> np.any(np.isnan(z))
     False
     """
@@ -246,18 +237,6 @@
         ----------
         dt: float (time)
             The imposed timestep.
-<<<<<<< HEAD
-        dynamic_dt : boolean (optional, default is False)
-            Keyword argument to turn on or off dynamic time-stepping.
-        if_unstable : string (optional, default is "pass")
-            Keyword argument to determine how potential instability due to
-            slopes that are too high is handled. Options are "pass", "warn",
-            and "raise".
-        courant_factor : float (optional, default = 0.2)
-            Factor to identify stable time-step duration when using dynamic
-            timestepping.
-=======
->>>>>>> c2035953
         """
         # establish time left as all of dt
         time_left = dt
